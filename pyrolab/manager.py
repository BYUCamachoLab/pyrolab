--- conflicted
+++ resolved
@@ -201,49 +201,6 @@
         self.serviceconfigs = serviceconfigs
         self.KILL_SIGNAL = False
 
-<<<<<<< HEAD
-    def get_daemon(self) -> Type[Daemon]:
-        """
-        Returns the class object for the daemon given by the configuration.
-
-        Returns
-        -------
-        Type[Daemon]
-            The class of the referenced Daemon.
-        """
-        mod = importlib.import_module(self.daemonconfig.module)
-        obj: Daemon = getattr(mod, self.daemonconfig.classname)
-        return obj
-
-    def get_service(self, serviceconfig: ServiceConfiguration) -> Type[Service]:
-        """
-        Gets the class object given by the ServiceConfiguration.
-
-        Parameters
-        ----------
-        serviceconfig : ServiceConfiguration
-            The ServiceConfiguration object that holds the information necessary to
-            construct the Service.
-
-        Returns
-        -------
-        Type[Service]
-            The class of the referenced Service.
-        """
-        log.debug(f"Getting service '{serviceconfig.module}.{serviceconfig.classname}'")
-        mod = importlib.import_module(serviceconfig.module)
-        obj: Service = getattr(mod, serviceconfig.classname)
-        
-        log.debug("Setting service instancemode")
-        obj.set_behavior(serviceconfig.instancemode)
-        if serviceconfig.parameters:
-            log.debug("Setting service autoconnect parameters")
-            obj._autoconnect_params = serviceconfig.parameters
-
-        return obj
-
-=======
->>>>>>> 4c5f3144
     def setup_daemon(self) -> Tuple[Daemon, Dict[str, URI]]:
         """
         Locates and loads the Daemon class, adds Pyro's ``behavior``, and 

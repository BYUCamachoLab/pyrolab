# -*- coding: utf-8 -*-
#
# Copyright © PyroLab Project Contributors
# Licensed under the terms of the GNU GPLv3+ License
# (see pyrolab/__init__.py for details)

"""
Server
------

Wrapped server functions that references PyroLab configuration settings.
"""

from __future__ import annotations
import logging
<<<<<<< HEAD
from multiprocessing import current_process
=======
from pathlib import Path
from pyrolab.server.configure import SERVER_DATA_DIR
from pyrolab.server.registry import create_unique_resource
from typing import Dict, List, TYPE_CHECKING, Union
>>>>>>> ab50519a

import Pyro5
from Pyro5.core import URI
from Pyro5.api import expose
from yaml import dump, safe_load

from pyrolab.server.locker import Lockable
<<<<<<< HEAD
from pyrolab.server.resourcemanager import ResourceManager
from pyrolab.utils.network import get_ip
=======

if TYPE_CHECKING:
    from Pyro5.socketutil import SocketConnection
>>>>>>> ab50519a


log = logging.getLogger("pyrolab.server")


class Daemon(Pyro5.server.Daemon):
    pass


class LockableDaemon(Daemon):
    """
    A LockableDaemon supports lockable resources.
    """
    def __init__(self, *args, **kwargs) -> None:
        super().__init__(*args, **kwargs)
        self.locked_instances = {}

    def _lock(self, pyroId: str, conn: SocketConnection) -> bool:
        """
        Logs a "lock" action on a Pyro object.
        
        LockableDaemon tracks which connection owns the lock over a given Pyro
        object.

        Parameters
        ----------
        pyroId : str
            The pyroId of the Pyro object.
        conn : SocketConnection
            The socket connection with the client that owns the lock.

        Returns
        -------
        bool
            A success status flag.
        """
        if pyroId not in self.locked_instances:
            self.locked_instances[pyroId] = conn
        return True

    def _release(self, pyroId: str) -> bool:
        """
        Logs a "lock release" action on a Pyro object.

        LockableDaemon tracks which connection owns the lock over a given Pyro
        object. In the case of a release action, it does not matter which
        connection makes the release; only lock owners can even access the 
        release attribute.

        Parameters
        ----------
        pyroId : str
            The object to be released.

        Returns
        -------
        bool
            A success status flag. False if the instance wasn't locked to begin
            with.
        """
        removed = self.locked_instances.pop(pyroId, None)
        return True if removed else False

    @expose
    def release(self, uri: str) -> str:
        """
        Provides a way to force unlock a resource if the Daemon itself
        is registered with the nameserver.

        Parameters
        ----------
        uri : str
            The Pyro URI of the object to be unlocked.

        Returns
        -------
        result : bool
            True if the resource was successfully released, False otherwise.
        """
        objId = URI(uri).object
        obj = self.objectsById[objId]

        # Only matters when instance mode is "single".
        instance = self._pyroInstances.get(obj)
        if instance:
            return instance.release()
        else:
            return True

    def _getInstance(self, clazz, conn):
        """
        Find or create a new instance of the class.
        
        If an instance already exists, but is locked, an exception is raised.
        
        Parameters
        ----------
        clazz
            The Pyro object being accessed.
        conn
            The connection object the request is being made from.
        
        Returns
        -------
        instance : clazz
            The instance of the Pyro object being accessed.
        
        Raises
        ------
        Exception
            If an instance exists but is locked by a different connection.
        """
        self._last_requestor = conn
        obj = super()._getInstance(clazz, conn)
        if issubclass(obj.__class__, Lockable):
            if obj.islocked():
                lock_owner = self.locked_instances[obj._pyroId]
                if lock_owner != conn:
                    raise Exception(f"Pyro object is locked (by '{obj.user or lock_owner}').")
        return obj

    def clientDisconnect(self, conn):
        """
        Automatically releases any locked resources in the event of a client 
        disconnect.

        Parameters
        ----------
        conn : SocketConnection
            The SocketConnection object that was disconnected.
        """
        print("Client connection closed, releasing locks.")
        for objId, connection in self.locked_instances.items():
            if conn == connection:
                del self.locked_instances[objId]


# TODO: Make this some sort of PyroLab configuration parameter.
DAEMON_GROUP_DIR = SERVER_DATA_DIR / "DaemonGroups"
DAEMON_GROUP_DIR.mkdir(parents=True, exist_ok=True)

class DaemonGroup:
    """
    Parameters
    ----------
    name : str
        A human-readable name of the DaemonGroup.
    daemon_class : str
        The class name of the Daemon to use.
    server_config : str
        The name of an existing Pyrolab server profile to use.
    resources : list of str
        The names of resources, known to PyroLab's registry, that
        will be run together under one Daemon.
    registered_names : Dict[str, str]
        A mapping of resources names to nameserver registration names.
    """
    def __init__(self, name: str, daemon_class: str="LockableDaemon", 
                 server_config: str="default", resources: List[str]=[],
                 registered_names: Dict[str, str]={}):
        self.name = name
        self.daemon_class = daemon_class
        self.server_config = server_config
        self.resources = resources
        self.registered_names = registered_names

    @staticmethod
    def list() -> List[str]:
        groups = DAEMON_GROUP_DIR.glob('*.yaml')
        valid = [str(x.name)[:-5] for x in groups if x.is_file()]
        return valid

    @staticmethod
    def open(name) -> DaemonGroup:
        dg = DaemonGroup(name)
        dg.load(name=name)
        return dg

    def add(self, resource_name: str, registered_name: str) -> None:
        """
        Adds a known resource to the DaemonManager.

        Parameters
        ----------
        resource_name : str
            The name of the resource to be included in the group, as listed
            in the registry.
        registered_name : str
            The name used to register the resource with the nameserver.
        """
        self.resources.append(resource_name)
        self.registered_names[resource_name] = registered_name

<<<<<<< HEAD
    Parameters
    ----------
    ns_host : str
        The hostname of the nameserver.
    ns_port : int
        The port of the nameserver.
    """
    manager = ResourceManager.instance()
    manager.update_host(get_ip())
    manager.update_ns(ns_host=ns_host, ns_port=ns_port)
    manager.launch_all()
=======
    def remove(self, resource_name: str) -> None:
        """
        Removes a resource from the DaemonManager.
        
        Parameters
        ----------
        resource_name : str
            The name of the resource to be removed, as listed in the registry.
        """
        self.resources.remove(resource_name)
        self.registered_names.pop(resource_name)
>>>>>>> ab50519a

    def load(self, path: Union[str, Path]="", name: str="") -> Union[DaemonGroup, bool]:
        """
        Loads DaemonGroup from a yaml file. Default file is the program's
        internal data file, but a user file can be supplied.

<<<<<<< HEAD
    Parameters
    ----------
    ns_host : str, optional
        The hostname of the nameserver (default "localhost").
    ns_port : int, optional
        The port of the nameserver (default 9090).
    """
    manager = ResourceManager.instance()
    manager.update_host("localhost")
    manager.update_ns(ns_host=ns_host, ns_port=ns_port)
    manager.launch_all()

@atexit.register
def shutdown_on_exit():
    if current_process().name == 'MainProcess':
        log.info("Shutting down all processes in ResourceManager.")
        manager = ResourceManager.instance()
        manager.shutdown_all()
=======
        Parameters
        ----------
        path : Union[str, Path], optional
            The path to the registry file to use. If not provided, uses the
            program's default data file.
        name : str, optional
            If a path is specified, it takes precedence. Otherwise, loads the
            DaemonGroup configuration with the given name.

        Returns
        -------
            The DaemonGroup object if loading is successful, else False.
        """
        if path:
            if type(path) is str:
                path = Path(path)
        else:
            path = DAEMON_GROUP_DIR / (name + ".yaml")
        if path.exists():
            with path.open('r') as fin:
                attrs = safe_load(fin)
                self.__dict__ = attrs
            return self
        return False
    
    def save(self, path: Union[str, Path]="", update_file: bool=False) -> None:
        """
        Saves the current resources to file for persisting server 
        configurations.

        A path can be specified to create a new file with DaemonGroup 
        information. This is for inspection or development purposes. If
        ``update_file`` is True, PyroLab can reference that file's location
        each time it is started instead of using its default ProgramData 
        location. (TODO: this is not yet impmlemented.)

        Parameters
        ----------
        path : Union[str, Path], optional
            The location to save the resource info file to.
        update_file : bool, optional
            Force PyroLab to update it's default resource info file 
            location. TODO: NotYetImplemented
        """
        if path:
            if type(path) is str:
                path = Path(path)
        else:
            path = DAEMON_GROUP_DIR / (self.name + ".yaml")
        with path.open('w') as fout:
            fout.write(dump(self.__dict__))
        
        if update_file:
            raise NotImplementedError

    def delete(self, name):
        # TODO
        pass

    def get_daemon(self):
        pass

    def get_pyro_objects(self):
        pass
>>>>>>> ab50519a
<|MERGE_RESOLUTION|>--- conflicted
+++ resolved
@@ -13,29 +13,20 @@
 
 from __future__ import annotations
 import logging
-<<<<<<< HEAD
-from multiprocessing import current_process
-=======
+
 from pathlib import Path
 from pyrolab.server.configure import SERVER_DATA_DIR
 from pyrolab.server.registry import create_unique_resource
 from typing import Dict, List, TYPE_CHECKING, Union
->>>>>>> ab50519a
-
 import Pyro5
 from Pyro5.core import URI
 from Pyro5.api import expose
 from yaml import dump, safe_load
 
 from pyrolab.server.locker import Lockable
-<<<<<<< HEAD
-from pyrolab.server.resourcemanager import ResourceManager
-from pyrolab.utils.network import get_ip
-=======
 
 if TYPE_CHECKING:
     from Pyro5.socketutil import SocketConnection
->>>>>>> ab50519a
 
 
 log = logging.getLogger("pyrolab.server")
@@ -229,19 +220,6 @@
         self.resources.append(resource_name)
         self.registered_names[resource_name] = registered_name
 
-<<<<<<< HEAD
-    Parameters
-    ----------
-    ns_host : str
-        The hostname of the nameserver.
-    ns_port : int
-        The port of the nameserver.
-    """
-    manager = ResourceManager.instance()
-    manager.update_host(get_ip())
-    manager.update_ns(ns_host=ns_host, ns_port=ns_port)
-    manager.launch_all()
-=======
     def remove(self, resource_name: str) -> None:
         """
         Removes a resource from the DaemonManager.
@@ -253,33 +231,12 @@
         """
         self.resources.remove(resource_name)
         self.registered_names.pop(resource_name)
->>>>>>> ab50519a
 
     def load(self, path: Union[str, Path]="", name: str="") -> Union[DaemonGroup, bool]:
         """
         Loads DaemonGroup from a yaml file. Default file is the program's
         internal data file, but a user file can be supplied.
 
-<<<<<<< HEAD
-    Parameters
-    ----------
-    ns_host : str, optional
-        The hostname of the nameserver (default "localhost").
-    ns_port : int, optional
-        The port of the nameserver (default 9090).
-    """
-    manager = ResourceManager.instance()
-    manager.update_host("localhost")
-    manager.update_ns(ns_host=ns_host, ns_port=ns_port)
-    manager.launch_all()
-
-@atexit.register
-def shutdown_on_exit():
-    if current_process().name == 'MainProcess':
-        log.info("Shutting down all processes in ResourceManager.")
-        manager = ResourceManager.instance()
-        manager.shutdown_all()
-=======
         Parameters
         ----------
         path : Union[str, Path], optional
@@ -343,5 +300,4 @@
         pass
 
     def get_pyro_objects(self):
-        pass
->>>>>>> ab50519a
+        pass
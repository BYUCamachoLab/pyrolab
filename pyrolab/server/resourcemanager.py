--- conflicted
+++ resolved
@@ -1,4 +1,3 @@
-<<<<<<< HEAD
 # -*- coding: utf-8 -*-
 #
 # Copyright © PyroLab Project Contributors
@@ -195,196 +194,14 @@
         items = {name: info.to_dict() for name, info in self.infos.items()}
         with path.open('w') as fout:
             fout.write(dump(items))
-=======
-# # -*- coding: utf-8 -*-
-# #
-# # Copyright © PyroLab Project Contributors
-# # Licensed under the terms of the GNU GPLv3+ License
-# # (see pyrolab/__init__.py for details)
-
-# """
-# Server Resource Manager
-# -----------------------
-
-# The server resource manager handles the putting up and taking down of Daemons
-# for various instruments. To increase computer speed and processing 
-# capabilities in cases where multiple instruments are hosted from the same
-# computer, each instrument is created in its own Daemon using the 
-# Python ``multiprocessing`` module.
-# """
-
-# import atexit
-# import multiprocessing
-# from multiprocessing.queues import Queue
-# import threading
-# import logging
-# from typing import Dict, Union
-# from pathlib import Path
-
-# from yaml import dump, safe_load
-
-# from pyrolab.server.configure import SERVER_DATA_DIR
-# from pyrolab.server.resource import ResourceInfo, ResourceRunner
-
-
-# log = logging.getLogger("pyrolab.server.resourcemanager")
-
-
-# # TODO: Make this some sort of PyroLab configuration parameter.
-# RESOURCE_MANAGER_AUTOSAVE = True
-# # TODO: Make this some sort of PyroLab configuration parameter.
-# RESOURCE_INFO_FILE = SERVER_DATA_DIR / "resource_manager_info.yaml"
-
-# # TODO: Make this some sort of PyroLab configuration parameter.
-# RM_AUTORELAUNCH = 15.0
-
-# class ResourceManager:
-#     def __init__(self) -> None:
-#         self.infos: Dict[str, ResourceInfo] = {}
-#         self.processes: Dict[str, ResourceRunner] = {}
-#         self.messengers: Dict[str, Queue] = {}
-#         self.AUTORELAUNCH: bool = True
-#         self.checkup()
-
-#     def update_host(self, host: str="localhost") -> None:
-#         for info in self.infos.values():
-#             info.srv_cfg['HOST'] = host
-#         self.save()
-
-#     def update_ns(self, ns_host: str="localhost", ns_port: int=9090) -> None:
-#         for info in self.infos.values():
-#             info.srv_cfg['NS_HOST'] = ns_host
-#             info.srv_cfg['NS_PORT'] = ns_port
-#         self.save()
-
-#     def checkup(self) -> None:
-#         log.debug("Checking up on all child processes.")
-#         if self.AUTORELAUNCH:
-#             self._timer = threading.Timer(RM_AUTORELAUNCH, self.checkup)
-#             self._timer.setDaemon(True)
-#             self._timer.start()
-#         else:
-#             log.info("AUTORELAUNCH deactivated")
-#             log.debug("Timer cancelled")
-#             self._timer.cancel()
-#         for name, runner in self.processes.items():
-#             if not runner.is_alive():
-#                 log.info(f"Process '{name}' died, relaunching.")
-#                 self.launch(name)
-#         return True
-
-#     def launch(self, name: str) -> None:
-#         info = self.infos[name]
-#         if info.active:
-#             messenger = multiprocessing.Queue()
-#             runner = ResourceRunner(info=info, msg_queue=messenger, daemon=True)
-#             self.processes[info.registered_name] = runner
-#             self.messengers[info.registered_name] = messenger
-#             runner.start()
-#         else:
-#             log.info(f"Resource '{info.registered_name}' is deactivaed, not launching.")
-
-#     def launch_all(self) -> bool:
-#         for name, info in self.infos.items():
-#             if info.active:
-#                 self.launch(name)
-#         log.info("AUTORELAUNCH activated")
-#         self.AUTORELAUNCH = True
-#         return True
-
-#     def shutdown(self, name: str) -> None:
-#         self.messengers[name].put(None)
-#         del self.processes[name]
-#         del self.messengers[name]
-
-#     def shutdown_all(self) -> None:
-#         self.AUTORELAUNCH = False
-#         names = list(self.processes.keys())
-#         for name in names:
-#             self.shutdown(name)
-
-#     def add(self, info: ResourceInfo, force=False) -> None:
-#         if info.registered_name in self.infos and not force:
-#             raise Exception(f"ResourceInfo '{info.registered_name}' already exists!")
-#         else:
-#             self.infos[info.registered_name] = info
-
-#     def load(self, path: Union[str, Path]="") -> Union["ResourceManager", bool]:
-#         """
-#         Loads InstrumentInfo from a yaml file. Default file is the program's
-#         internal data file, but a user file can be supplied.
-
-#         Parameters
-#         ----------
-#         path : Union[str, Path], optional
-#             The path to the registry file to use. If not provided, uses the
-#             program's default data file.
-
-#         Returns
-#         -------
-#             The Registry object is loading is successful, else False.
-#         """
-#         if path:
-#             if type(path) is str:
-#                 path = Path(path)
-#         else:
-#             path = RESOURCE_INFO_FILE
-#         if path.exists():
-#             self.infos = {}
-#             with path.open('r') as fin:
-#                 infos = safe_load(fin)
-#                 for _, info in infos.items():
-#                     obj = ResourceInfo.from_dict(info)
-#                     self.infos[obj.registered_name] = obj
-#             return self
-#         return False
-
-#     def save(self, path: Union[str, Path]="", update_file: bool=False) -> None:
-#         """
-#         Saves the current resources to file for persisting server 
-#         configurations.
-
-#         A path can be specified to create a new file with ResourceManager 
-#         information. This is for inspection or development purposes. If
-#         ``update_file`` is True, PyroLab can reference that file's location
-#         each time it is started instead of using its default ProgramData file.
-#         (TODO: this is not yet impmlemented.)
-
-#         Parameters
-#         ----------
-#         path : Union[str, Path], optional
-#             The location to save the resource info file to.
-#         update_file : bool, optional
-#             Force PyroLab to update it's default resource info file 
-#             location. TODO: NotYetImplemented
-#         """
-#         if path:
-#             if type(path) is str:
-#                 path = Path(path)
-#         else:
-#             path = RESOURCE_INFO_FILE
-#         items = {name: info.to_dict() for name, info in self.infos.items()}
-#         with path.open('w') as fout:
-#             fout.write(dump(items))
->>>>>>> ab50519a
         
 #         if update_file:
 #             raise NotImplementedError
 
 
-<<<<<<< HEAD
 @atexit.register
 def save_registry_on_exit():
     if current_process().name == 'MainProcess':
         if RESOURCE_MANAGER_AUTOSAVE:
             manager = ResourceManager.instance()
-            manager.save()
-=======
-# manager = ResourceManager()
-# manager.load()
-
-# @atexit.register
-# def save_registry_on_exit():
-#     if RESOURCE_MANAGER_AUTOSAVE:
-#         manager.save()
->>>>>>> ab50519a
+            manager.save()
# -*- coding: utf-8 -*-
#
# Copyright © PyroLab Project Contributors
# Licensed under the terms of the GNU GPLv3+ License
# (see pyrolab/__init__.py for details)

"""
Santec Tunable Semiconductor Laser 550 (TSL550)
-----------------------------------------------

Driver for the Santec TSL-550 Tunable Laser.

Contributors
 * Wesley Cassidy (https://github.com/wecassidy)
 * Sequoia Ploeg (https://github.com/sequoiap)

Original repo: https://github.com/wecassidy/TSL550

Note
----
The Santec TSL-550 drivers, which among
other things make the USB connection appear as a serial port, must be
installed.

Warning
-------
An unidentifiable bug results in the return value of some functions being the setting of the laser
BEFORE the update (instead of the commanded setting). To verify some value has been set to 
the commanded value, simply call its respective function a second time without any arguments.
"""

import sys
import time
import struct

import serial

import pyrolab.api


@pyrolab.api.expose
class TSL550:
    """ A Santec TSL-550 laser.

    Lasers can only be accessed by their serial port address.

    Parameters
    ----------
    address : str, optional
        Address is the serial port the laser is connected to (default "COM4").
    baudrate : int, optional
        Baudrate can be set on the device (default 9600).
    terminator : str, optional
        The string that marks the end of a command (default "\\\\r").
    timeout : int, optional
        The number of seconds to timeout after no response (default 100).

    Attributes
    ----------
    MINIMUM_WAVELENGTH : int
        The minimum wavelength of the TSL550, 1500, in nanometers.
    MAXIMUM_WAVELENGTH : int
        The maximum wavelength of the TSL550, 1630, in nanometers.
    """

    # continuous, two-way, external trigger, constant frequency interval
    SWEEP_MODE_MAP = {
        (True, False, False, False): 1,
        (True, True, False, False): 2,
        (False, False, False, False): 3,
        (False, True, False, False): 4,
        (False, False, False, True): 5,
        (False, True, False, True): 6,
        (True, False, True, False): 7,
        (True, True, True, False): 8,
        (False, False, True, False): 9,
        (False, True, True, False): 10,
        (False, False, True, True): 11,
        (False, True, True, True): 12
    }
    SWEEP_MODE_MAP_REV = {num: settings for settings, num in SWEEP_MODE_MAP.items()}

    # Sweep mode statuses
    SWEEP_OFF = 0
    SWEEP_RUNNING = 1
    SWEEP_PAUSED = 2
    SWEEP_TRIGGER_WAIT = 3
    SWEEP_JUMP = 4

    MINIMUM_WAVELENGTH = 1500
    MAXIMUM_WAVELENGTH = 1630

    activated = False

    def __init__(self, address, baudrate=9600, terminator="\r", timeout=100, query_delay=0.05):
        print("what?!")
        self.activated = True
        self.device = serial.Serial(address, baudrate=baudrate, timeout=timeout)
        self.device.flushInput()
        self.device.flushOutput()
        self.query_delay = query_delay

        # Python 3: convert to bytes
        self.terminator = terminator.encode("ASCII")

        # Make sure the shutter is on
        #self.is_on = True
        print(self.query("SU"))
        shutter = self.close_shutter()

        # Set power management to auto
        self.power_control = "auto"
        self.power_auto()

        # Set sweep mode to continuous, two-way, trigger off
        self.sweep_set_mode()

    def close(self):
        """
        Closes the serial connection to the laser.
        """

        if(self.activated == False):
            raise Exception("Device is locked")

        self.device.close()

    def write(self, command):
        """
        Write a command to the TSL550.

        Parameters
        ----------
        command : str
            The command to be written as a string. This function automatically
            encodes it using the ASCII standard.
        """

        if(self.activated == False):
            raise Exception("Device is locked")

        # Convert to bytes (Python 3)
        command = command.encode("ASCII")

        # Write the command
        self.device.write(command + self.terminator)

    def read(self):
        """
        Reads a response from the TSL550.

        Returns
        -------
        str
            The response from the laser as a string.
        """

        if(self.activated == False):
            raise Exception("Device is locked")

        # Read response
        response = ""
        in_byte = self.device.read()
        while in_byte != self.terminator:
            response += in_byte.decode("ASCII")
            in_byte = self.device.read()

        return response

    def query(self, command, query_delay=None):
        """
        Write a command to the TSL550. Returns the response (if any).

        Parameters
        ----------
        command : str
            The VISA command to send to the device.
        query_delay : float, optional
            The query delay to use between write and read operations. If None, 
            defaults to ``self.query_delay`` (can be set in ``__init__``). 
            Default is None.
        """

        if(self.activated == False):
            raise Exception("Device is locked")

        self.write(command)
        time.sleep(query_delay if query_delay is not None else self.query_delay)
        response = self.read()

        return response

    def _set_var(self, name, precision, val):
        """
        Generic function to set a floating-point variable on the
        laser, or return the current value.
        """

        if(self.activated == False):
            raise Exception("Device is locked")

        if val is not None:
            command = ("{}{:."+str(precision)+"f}").format(name, val)
        else:
            command = name

        response = self.query(command)
        return float(response)

    def ident(self):
        """
        Query the device to identify itself.

        Returns
        -------
        str
            SANTEC,TSL-550,########,****.****
            # field = serial number of the device
            * field = firmware version

        Examples
        --------
        >>> laser.ident()
        'SANTEC,TSL-550,06020001,0001.0000'
        """

        if(self.activated == False):
            raise Exception("Device is locked")

        return self.query('*IDN?')

    def on(self):
        """
        Turns on the laser diode.
        """

        if(self.activated == False):
            raise Exception("Device is locked")

        self.is_on = True
        self.query("LO")

    def off(self):
        """
        Turns off the laser diode.
        """

        if(self.activated == False):
            raise Exception("Device is locked")

        self.is_on = False
        self.query("LF")

    def wavelength(self, val=None):
        """
        Sets the output wavelength, and returns nothing. If a value is not 
        specified, returns the currently set wavelength.

        Parameters
        ----------
        val : float, optional
            The wavelength the laser will be set to in nanometers.
            Step: 0.0001 (nm)

        Returns
        -------
        float
            The currently set wavelength, in nanometers.

        Examples
        --------
        You can get the current wavelength by calling without arguments.

        >>> laser.wavelength()
        1630.0

        The following sets the output wavelength to 1560.123 nanometers.

        >>> laser.wavelength(1560.123)
        """
<<<<<<< HEAD
        if val is not None:
            self._set_var("WA", 4, val)
            return
        else:
            return self._set_var("WA", 4, val)
=======

        if(self.activated == False):
            raise Exception("Device is locked")

        return self._set_var("WA", 4, val)
>>>>>>> 8eb3c9e8

    def frequency(self, val=None):
        """
        Tune the laser to a new frequency, and will not return a value. 
        If a value is not specified, returns the currently set frequency.

        Parameters
        ----------
        val : float, optional
            The frequency to set the laser to in terahertz.
            Step: 0.00001 (THz)

        Returns
        -------
        float
            The currently set frequency, in terahertz.

        Examples
        --------
        >>> laser.frequency()
        183.92175
        >>> laser.frequency(192.0000)
        """

<<<<<<< HEAD
        if val is not None:
            self._set_var("FQ", 5, val)
            return
        else:
            return self._set_var("FQ", 5, val)
=======
        if(self.activated == False):
            raise Exception("Device is locked")

        return self._set_var("FQ", 5, val)
>>>>>>> 8eb3c9e8

    def power_mW(self, val=None):
        """
        Set the output optical power in milliwatts. If a value is not
        specified, returns the current output power.

        Parameters
        ----------
        val : float, optional
            The power to be set on the laser in milliwatts.
            Range: 0.02 - 20 (mW, typical)
            Minimum step: 0.01 (mW)

        Returns
        -------
        float
            The currently set power, in milliwatts.

        Examples
        --------
        >>> laser.power_mW()
        2e-05
        >>> laser.power_mW(10)
        2e-05 # Bug returns the last set power
        """

        if(self.activated == False):
            raise Exception("Device is locked")

        return self._set_var("LP", 2, val)

    def power_dBm(self, val=None):
        """
        Set the output optical power in decibel-milliwatts (dBm). If a value
        is not specified, returns the current power.

        Parameters
        ----------
        val : float, optional
            The power to be set on the laser in decibel-milliwatts.
            Range: -17 to +13 (dBm, typical)
            Minimum step: 0.01 (dB)

        Returns
        -------
        float
            The currently set power in decibel-milliwatts.

        Examples
        --------
        You can get the current power by calling without arguments.
        The below code indicates the currently output power is -40 dBm.

        >>> laser.power_dBm()
        -040.000

        The following sets the output optical power to +3 dBm.

        >>> laser.power_dBm(3)
        -040.000 # Bug returns the last set power
        """

        if(self.activated == False):
            raise Exception("Device is locked")

        return self._set_var("OP", 2, val)

    def power_att(self, val=None):
        """

        Parameters
        ----------
        val : float, optional
            The power to be set on the laser in decibels.
            Range: 0 to +30 (dB)
            Minimum step: 0.01 (dB)

        Returns
        -------
        float
            The currently set power in decibel-milliwatts.

        Examples
        --------
        You can get the current power by calling without arguments.
        The below code indicates the currently output power is -40 dBm.

        >>> laser.power_dBm()
        -040.000

        The following sets the output optical power to +3 dBm.

        >>> laser.power_dBm(3)
        -040.000 # Bug returns the last set power
        """

        return self._set_var("AT", 2, val)

    def power_auto(self):
        """
        Turn on automatic power control.

        Warning
        -------
        Shutter must be open to switch power modes.
        """

        if(self.activated == False):
            raise Exception("Device is locked")

        self.power_control = "auto"
        self.query("AF")

    def power_manual(self):
        """
        Turn on manual power control.
        
        Warning
        -------
        Shutter must be open to switch power modes.
        """

        if(self.activated == False):
            raise Exception("Device is locked")

        self.power_control = "manual"
        return self.query("AO")

    def sweep_wavelength(self, start, stop, duration, number=1,
                         delay=0, continuous=True, step_size=1,
                         twoway=False, trigger=False):
        # TODO: Test and document.
        r"""
        Conduct a sweep between two wavelengths. This method goes from
        the start wavelength to the stop wavelength (units:
        manometres). The sweep is then repeated the number of times
        set in the number parameter.

        If delay (units: seconds) is specified, there is a pause of
        that duration between each sweep.

        If the parameter continuous is False, then the sweep will be
        conducted in steps of fixed size as set by the step_size
        parameter (units: nanometres).

        In continuous mode, the duration is interpreted as the time
        for one sweep. In stepwise mode, it is used as the dwell time
        for each step. In both cases it has units of seconds and
        should be specified in 100 microsecond intervals.

        If the twoway parameter is True then one sweep is considered
        to be going from the start wavelength to the stop wavelength
        and then back to the start; if it is False then one sweep
        consists only of going from the start to the top, and the
        laser will simply jump back to the start wavelength at the
        start of the next sweep.

        If the trigger parameter is False then the sweep will execute
        immediately. If it is true, the laser will wait for an
        external trigger before starting.

        To illustrate the different sweep modes:

            Continuous, one-way    Continuous, two-way
                /   /                  /\    /\      <-- stop frequency
               /   /                  /  \  /  \
              /   /                  /    \/    \    <-- start frequency
              <-> duration           <----> duration

            Stepwise, one-way      Stepwise, two-way
                    __|      __|              _||_        _||_      <-- stop frequency
                 __|      __|               _|    |_    _|    |_ } step size
              __|      __|               _|        |__|        |_  <-- start frequency
              <-> duration               <> duration

            Continuous, one-way, delay    Continuous, two-way, delay
                /     /                       /\       /\
               /     /                       /  \     /  \
              /  ___/                       /    \___/    \
                 <-> delay                        <-> delay
        """

        if(self.activated == False):
            raise Exception("Device is locked")

        # Set start and end wavelengths
        self.sweep_start_wavelength(start)
        self.sweep_end_wavelength(stop)

        # Set timing
        self.sweep_delay(delay)
        if continuous: # Calculate speed
            speed = abs(stop - start) / duration

            if twoway: # Need to go twice as fast to go up then down in the same time
                speed *= 2

            self.sweep_speed(speed)
        else: # Interpret as time per step
            self.sweep_step_time(duration)

        self.sweep_set_mode(continuous=continuous, twoway=twoway,
                            trigger=trigger, const_freq_step=False)

        if not self.is_on: # Make sure the laser is on
            self.on()

        self.sweep_start(number)

    def sweep_frequency(self, start, stop, duration, number=1,
                        delay=0, continuous=True, step_size=1,
                        twoway=False, trigger=False):
        # TODO: Test and document.
        r"""
        Conduct a sweep between two frequencies. This method goes from
        the start frequency to the stop frequency (units: terahertz).
        The sweep is then repeated the number of times set in the
        number parameter.

        If delay (units: seconds) is specified, there is a pause of
        that duration between each sweep.

        If the parameter continuous is False, then the sweep will be
        conducted in steps of fixed size as set by the step_size
        parameter (units: terahertz).

        In continuous mode, the duration is interpreted as the time
        for one sweep. In stepwise mode, it is used as the dwell time
        for each step. In both cases it has units of seconds and
        should be specified in 100 microsecond intervals.

        If the twoway parameter is True then one sweep is considered
        to be going from the start frequency to the stop frequency and
        then back to the start; if it is False then one sweep consists
        only of going from the start to the top, and the laser will
        simply jump back to the start frequency at the start of the
        next sweep.

        If the trigger parameter is False then the sweep will execute
        immediately. If it is true, the laser will wait for an
        external trigger before starting.

        To illustrate the different sweep modes:

            Continuous, one-way    Continuous, two-way
                /   /                  /\    /\      <-- stop frequency
               /   /                  /  \  /  \
              /   /                  /    \/    \    <-- start frequency
              <-> duration           <----> duration

            Stepwise, one-way      Stepwise, two-way
                    __|      __|              _||_        _||_      <-- stop frequency
                 __|      __|               _|    |_    _|    |_ } step size
              __|      __|               _|        |__|        |_  <-- start frequency
              <-> duration               <> duration

            Continuous, one-way, delay    Continuous, two-way, delay
                /     /                       /\       /\
               /     /                       /  \     /  \
              /  ___/                       /    \___/    \
                 <-> delay                        <-> delay
        """

        if(self.activated == False):
            raise Exception("Device is locked")

        # Set start and end frequencies
        self.sweep_start_frequency(start)
        self.sweep_end_frequency(stop)

        # Set timing
        self.sweep_delay(delay)
        if continuous: # Calculate speed
            speed = abs(3e8/stop - 3e8/start) / duration # Convert to wavelength

            if twoway: # Need to go twice as fast to go up then down in the same time
                speed *= 2

            self.sweep_speed(speed)
        else: # Interpret as time per step
            self.sweep_step_time(duration)

        self.sweep_set_mode(continuous=continuous, twoway=twoway,
                            trigger=trigger, const_freq_step=not continuous)

        if not self.is_on: # Make sure the laser is on
            self.on()

        self.sweep_start(number)

    def sweep_start(self, num=1):
        """
        Sweep between two wavelengths one or more times. Set the start
        and end wavelengths with
        sweep_(start|end)_(wavelength|frequency), and the sweep
        operation mode with sweep_set_mode.

        Parameters
        ----------
        num : int, optional
            The number of times to perform the sweep (default is 1).
        """

        if(self.activated == False):
            raise Exception("Device is locked")

        self.query("SZ{:d}".format(num)) # Set number of sweeps
        self.query("SG") # Start sweeping

    def sweep_pause(self):
        """
        Pause the sweep.  When a fast sweep speed is set, pause will 
        not function. Use `sweep_resume()` to resume.
        """

        if(self.activated == False):
            raise Exception("Device is locked")

        self.query("SP")

    def sweep_resume(self):
        """
        Resume a paused sweep.
        """

        if(self.activated == False):
            raise Exception("Device is locked")

        self.query("SR")

    def sweep_stop(self, immediate=True):
        """
        Prematurely quit a sweep. 

        Parameters
        ----------
        immediate : bool
            If `True`, the sweep will stop at once. If `False` and the
            sweep is continuous, the sweep will stop once it reaches
            the end wavelength of its current sweep (the default is `True`).
        """

        if(self.activated == False):
            raise Exception("Device is locked")

        if immediate:
            self.sweep_pause()

        self.query("SQ")

    def sweep_status(self):
        """
        Gets the current condition of the sweeping function. 
        
        Returns
        -------
        status : int
            The status code correspond to the following:
            0: Stop (`TSL550.SWEEP_OFF`)
            1: Executing (`TSL550.SWEEP_RUNNING`)
            2: Pause (`TSL550.SWEEP_PAUSED`)
            3: Awaiting Trigger (`TSL550.SWEEP_TRIGGER_WAIT`)
                This means that the sweep has been set to start on 
                an external trigger and that trigger has not yet 
                been received.
            4: Setting to sweep start wavelength (`TSL550.SWEEP_JUMP`)
                This means that the laser is transitioning between 
                the end of one sweep and the start of the next in 
                one-way sweep mode.

        Examples
        --------
        >>> laser.sweep_status()
        0
        >>> laser.sweep_status() == laser.SWEEP_OFF
        True
        """

        if(self.activated == False):
            raise Exception("Device is locked")

        return int(self.query("SK"))

    def sweep_set_mode(self, continuous=True, twoway=True, trigger=False, const_freq_step=False):
        r"""
        Set the mode of the sweep. Options:

        Parameters
        ----------
        continuous : bool, optional
            Continuous (`True`, default) or stepwise (`False`).
                /        _|
               /  vs   _|
              /      _|
        twoway : bool, optional
            Two-way (`True`, default) or one-directional with reset (`False`).
                /\        /   /
               /  \  vs  /   /
              /    \    /   /
        trigger : bool, optional
            Start on external trigger (defaults to `False`).
        const_freq_step : bool, optional
            Constant frequency interval, requires stepwise mode (defaults to `False`).

        Raises
        ------
        AttributeError
            If the sweep configuration is invalid.
        """

        if(self.activated == False):
            raise Exception("Device is locked")

        try:
            mode = TSL550.SWEEP_MODE_MAP[(continuous, twoway, trigger, const_freq_step)]
        except KeyError:
            raise AttributeError("Invalid sweep configuration.")

        self.query("SM{}".format(mode))

    def sweep_get_mode(self):
        """
        Return the current sweep configuration as a dictionary. See
        sweep_set_mode for what the parameters mean.

        Returns
        -------
        mode : dict
            A dictionary containing boolean values for the keys `continuous`,
            `twoway`, `trigger`, and `const_freq_step`.

        Examples
        --------
        >>> laser.sweep_get_mode()
        {'continuous': True, 'twoway': True, 'trigger': False, 'const_freq_step': False}
        """

        if(self.activated == False):
            raise Exception("Device is locked")

        mode_num = int(self.query("SM"))
        mode_settings = TSL550.SWEEP_MODE_MAP_REV[mode_num]

        return {
            "continuous": mode_settings[0],
            "twoway": mode_settings[1],
            "trigger": mode_settings[2],
            "const_freq_step": mode_settings[3]
        }

    def sweep_speed(self, val=None):
        """
        Set the speed of the continuous sweep, in nm/s. If a new value
        is not provided, the current one will be returned.

        Parameters
        ----------
        val : float, optional
            The sweep speed of the laser, in nm/s.
            Range: 1.0 - 100 (nm/s)
            Step: 0.1 (nm/s)

        Returns
        -------
        float
            The sweep speed of the laser in nm/s.

        Examples
        --------
        >>> laser.sweep_speed()
        26.0
        >>> laser.sweep_speed(25)
        25.0
        """

        if(self.activated == False):
            raise Exception("Device is locked")

        return self._set_var("SN", 1, val)

    def sweep_step_wavelength(self, val=None):
        """
        Set the size of each step in the stepwise sweep. If a new
        value is not provided, the current one will be returned.

        Parameters
        ----------
        val : float, optional
            The step size in the stepwise sweep in nanometers.
            Range: 0.0001 - 160 (nm)
            Step: 0.0001 (nm)

        Returns
        -------
        float
            The set step size in a stepwise sweep in nm.

        Examples
        --------
        >>> laser.sweep_step_wavelength()
        1.0
        >>> laser.sweep_step_wavelength(2.2)
        2.2
        """

        if(self.activated == False):
            raise Exception("Device is locked")

        return self._set_var("WW", 4, val)

    def sweep_step_frequency(self, val=None):
        """
        Set the size of each step in the stepwise sweep when constant
        frequency intervals are enabled. If a new value is not
        provided, the current one will be returned. Units: THz

        Parameters
        ----------
        val : float, optional
            The step size of each step in the stepwise sweep in terahertz.
            Range: 0.00002 - 19.76219 (THz)
            Step: 0.00001 (THz)

        Returns
        -------
        float
            The set step size in THz.

        Examples
        --------
        >>> laser.sweep_step_frequency()
        0.1
        >>> laser.sweep_step_frequency(0.24)
        0.24
        """

        if(self.activated == False):
            raise Exception("Device is locked")

        return self._set_var("WF", 5, val)

    def sweep_step_time(self, val=None):
        """
        Set the duration of each step in the stepwise sweep. If a new
        value is not provided, the current one will be returned.

        Parameters
        ----------
        val : float, optional
            The duration of each step in seconds.
            Range: 0 - 999.9 (s)
            Step: 0.1 (s)

        Returns
        -------
        float
            The set duration of each step in seconds.

        Examples
        --------
        >>> laser.sweep_step_time()
        0.5
        >>> laser.sweep_step_time(0.8)
        0.8
        """

        if(self.activated == False):
            raise Exception("Device is locked")

        return self._set_var("SB", 1, val)

    def sweep_delay(self, val=None):
        """
        Set the time between consecutive sweeps in continuous mode. If
        a new value is not provided, the current one will be returned.

        Parameters
        ----------
        val : float, optional
            The delay between sweeps in seconds.
            Range: 0 - 999.9 (s)
            Step: 0.1 (s)

        Returns
        -------
        float
            The set delay between sweeps in seconds.

        Examples
        --------
        >>> laser.sweep_delay()
        0.0
        >>> laser.sweep_delay(1.5)
        1.5
        """

        if(self.activated == False):
            raise Exception("Device is locked")

        return self._set_var("SA", 1, val)

    def sweep_start_wavelength(self, val=None):
        """
        Sets the start wavelength of a sweep.

        Sets the starting wavelength for subsequent sweeps. If no value
        is specified, the current starting wavelength setting is returned.

        Parameters
        ----------
        val : float, optional
            The starting value of the wavelength sweep in nanometers.
            Step: 0.0001 (nm)

        Returns
        -------
        float
            The current sweep start wavelength in nm.

        Examples
        --------
        >>> laser.sweep_start_wavelength()
        1500.0
        >>> laser.sweep_start_wavelength(1545)
        1545.0
        """

        if(self.activated == False):
            raise Exception("Device is locked")

        return self._set_var("SS", 4, val)

    def sweep_start_frequency(self, val=None):
        """
        Sets the start frequency of a sweep.

        Sets the starting frequency for subsequent sweeps. If no value
        is specified, the current starting frequency setting is returned.

        Parameters
        ----------
        val : float, optional
            The starting value of the frequency sweep in terahertz.
            Step: 0.00001 (THz)

        Returns
        -------
        float
            The current sweep start frequency in THz.

        Examples
        --------
        >>> laser.sweep_start_frequency()
        199.86164
        >>> laser.sweep_start_frequency(196)
        195.99999
        """

        if(self.activated == False):
            raise Exception("Device is locked")

        return self._set_var("FS", 5, val)

    def sweep_end_wavelength(self, val=None):
        """
        Sets the end wavelength of a sweep.

        Sets the ending wavelength for subsequent sweeps. If no value
        is specified, the current ending wavelength setting is returned.

        Parameters
        ----------
        val : float, optional
            The ending value of the wavelength sweep in nanometers.
            Step: 0.0001 (nm)

        Returns
        -------
        float
            The current sweep end wavelength in nm.

        Examples
        --------
        >>> laser.sweep_end_wavelength()
        1630.0
        >>> laser.sweep_end_wavelength(1618)
        1618.0
        """

        if(self.activated == False):
            raise Exception("Device is locked")

        return self._set_var("SE", 4, val)

    def sweep_end_frequency(self, val=None):
        """
        Sets the end frequency of a sweep.

        Sets the ending frequency for subsequent sweeps. If no value
        is specified, the current ending frequency setting is returned.

        Parameters
        ----------
        val : float, optional
            The ending value of the frequency sweep in THz.
            Step: 0.00001 (THz)

        Returns
        -------
        float
            The current sweep end frequency in THz.

        Examples
        --------
        >>> laser.sweep_end_frequency()
        183.92175
        >>> laser.sweep_end_frequency(185.5447)
        185.5447
        """

        if(self.activated == False):
            raise Exception("Device is locked")

        return self._set_var("FF", 5, val)

    def open_shutter(self):
        """
        Opens the laser's shutter.
        """

        if(self.activated == False):
            raise Exception("Device is locked")

        return self.query("SO")

    def close_shutter(self):
        """
        Closes the laser's shutter.
        """

        if(self.activated == False):
            raise Exception("Device is locked")

        return self.query("SC")

    def trigger_enable_output(self):
        """
        Enables the external trigger signal input.
        """

        if(self.activated == False):
            raise Exception("Device is locked")

        self.query("TRE")

    def trigger_disable_output(self):
        """
        Disables the external trigger signal input.
        """

        if(self.activated == False):
            raise Exception("Device is locked")

        self.query("TRD")

    def trigger_get_mode(self):
        """
        Reads out the currently set value for the timing of the 
        trigger signal output.

        Returns
        -------
        mode : str
            A string representing the mode for the trigger signal 
            output timing.
            0: "None"
            1: "Stop"
            2: "Start"
            3: "Step"
        """

        if(self.activated == False):
            raise Exception("Device is locked")
        
        current_state = self.query("TM")
        if current_state == 0:
            return "None"
        elif current_state == 1:
            return "Stop"
        elif current_state == 2:
            return "Start"
        elif current_state == 3:
            return "Step"

    def trigger_set_mode(self,val=None):
        """
        Sets the trigger mode.

        Parameters
        ----------
        val : str, opt
            One of: "None", "Stop", "Start", "Step".
        
        Returns
        -------
        str
            The final mode. "Stop", "Start", or "Step"
        """

        if(self.activated == False):
            raise Exception("Device is locked")

        mode = 0
        if val == "None" or val == None:
            mode = 0
        elif val == "Stop":
            mode = 1
        elif val == "Start":
            mode = 2
        elif val == "Step":
            mode = 3
        else:
            raise ValueError("Invalide output trigger mode supplied. Choose from None, Stop, Start, and Step.")
        current_state = int(self.query("TM{}".format(mode)))
        if current_state == 1:
            return "Stop"
        elif current_state == 2:
            return "Start"
        elif current_state == 3:
            return "Step"

    def trigger_set_step(self, step=None):
        """
        Sets (or returns) the interval of the trigger signal output.

        Parameters
        ----------
        step : float
            The interval of the trigger signal output, in nanometers.
            Range: 0.0001 - 160 (nm)
            Step: 0.0001 (nm)

        Returns
        -------
        val : float
            The currently set value (returned both on set and on read).

        Examples
        --------
        >>> laser.trigger_set_step()
        0.012
        """

        if(self.activated == False):
            raise Exception("Device is locked")

        return self._set_var("TW", 4, val=step)


    def wavelength_logging_number(self):
        """
        Returns the number of wavelength points stored in the wavelength
        logging feature.

        Returns
        -------
        int
            A value between 0 and 65535, the number of recorded data points.

        Examples
        --------
        >>> laser.wavelength_logging_number()
        5001
        """

        if(self.activated == False):
            raise Exception("Device is locked")

        return int(self.query("TN"))

    def wavelength_logging(self):
        """
        Creates a list of all the wavelength points logged into the laser's
        buffer. Assumes that all the correct sweep and triggering protocol
        are met (see manual page 6-5).

        Returns
        -------
        points : list
            A Python list of length `laser.wavelength_logging_number()`. Each
            item in the list is represented in nanometers.

        Examples
        --------
        >>> laser.wavelength_logging_number()
        417
        >>> wl = laser.wavelength_logging()
        >>> len(wl)
        417
        >>> type(wl)
        <class 'list'>
        >>> wl[0]
        1675.0276
        """

        if(self.activated == False):
            raise Exception("Device is locked")

        # stop laser from outputting
        self.query("SU")

        # First, get the number of wavelength points
        num_points = self.wavelength_logging_number()

        # Preallocate arrays
        wavelength_points = []

        # Now petition the laser for the wavelength points
        self.write("TA")
        time.sleep(0.1)

        # Iterate through wavelength points
        for nWave in range(int(num_points)):
            while True:
                try:
                    in_byte = self.device.read(4)
                    current_wavelength = float(struct.unpack(">I", in_byte)[0]) / 1e4
                    break
                except:
                    print('Failed to read in wavelength data.')
                    pass

            wavelength_points.append(current_wavelength)

        # stop laser from outputting
        self.query("SU")
        return wavelength_points

    def status(self):
        """
        Query the status of the laser and print its results.

        Returns
        -------
        code : str
            A status code for the status of the laser. It is a 7-character 
            string status comprising a code and 6 digits (with positions represented
            as '-654321'), interpreted as follows:

            Code [-/none]: Laser diode (LD) status
                '-': ON
                none: OFF
            6th digit [0/1]: Coherence control
                0: OFF
                1: ON
            5th digit [0/1]: Fine-tuning
                0: OFF
                1: ON
            4th digit [0-5]: Control mode of output power, attenuator, and power
                monitor range, according to the following table:
                Value | Power control | Attenuator control | Power monitor range control
                0 | Auto | Hold | Auto
                1 | Manual | Hold (Manual) | Auto
                2 | Auto | Auto | Auto
                4 | Auto | Hold | Hold
                5 | Manual | Hold (Manual) | Hold
            3rd digit [0/1]: Laser diode temperature error
                0: No error
                1: Error occurred
            2nd digit [0/1]: Laser diode current limit error
                0: No error
                1: Error occurred
            1st digit [0-7]: Operation status
                0: Operation is completed
                1: Wavelength is tuning
                2: Laser diode current is setting (LD is on state and power control is Auto)
                3: Wavelength is tuning and LD current is setting
                4: Attenuator is setting
                5: Wavelength is setting and attenuator is setting
                6: LD current is setting and attenuator is setting
                7: Wavelength is tuning, LD current is setting, and attenuator is setting

        The following example shows the laser as on and all operations as complete.

        Examples
        --------
        >>> laser.print_status()
        '-011000'
        """

        if(self.activated == False):
            raise Exception("Device is locked")

        status = self.query("SU")

        # Check if LD is on
        self.is_on = True if int(status) < 0 else False

        code = {    '-' : "'-': ON\n",
                    ' ' : "none: OFF\n"
        }
        digit_6 = { '0' : "Coherence control: OFF\n",
                    '1' : "Coherence control: ON\n"
        }
        digit_5 = { '0' : "Fine-tuning: OFF\n",
                    '1' : "Fine-tuning: ON\n"
        }
        digit_4 = { '0' : "Power Control: Auto\nAttenuator Control: Hold\nPower Monitor Range Control: Auto\n",
                    '1' : "Power Control: Manual\nAttenuator Control: Hold (Manual)\nPower Monitor Range Control: Auto\n",
                    '2' : "Power Control: Auto\nAttenuator Control: Auto\nPower Monitor Range Control: Auto\n",
                    '3' : "4th digit is not specified for a value of 3\n",
                    '4' : "Power Control: Auto\nAttenuator Control: Hold\nPower Monitor Range Control: Hold\n",
                    '5' : "Power Control: Manual\nAttenuator Control: Hold (Manual)\nPower Monitor Range Control: Hold\n",
        }
        digit_3 = { '0' : "Laser diode temperature error: No error\n",
                    '1' : "Laser diode temperature error: Error occurred\n",
        }
        digit_2 = { '0' : "Laser diode current limit error: No error\n",
                    '1' : "Laser diode current limit error: Error occurred\n"
        }
        digit_1 = { '0' : "Operation status: Operation is completed\n",
                    '1' : "Operation status: Wavelength is tuning\n",
                    '2' : "Operation status: Laser diode current is setting (LD is on state and power control is Auto)\n",
                    '3' : "Operation status: Wavelength is tuning and LD current is setting\n",
                    '4' : "Operation status: Attenuator is setting\n",
                    '5' : "Operation status: Wavelength is setting and attenuator is setting\n",
                    '6' : "Operation status: LD current is setting and attenuator is setting\n",
                    '7' : "Operation status: Wavelength is tuning, LD current is setting, and attenuator is setting\n"
        }
        output = status + code[status[0]] + digit_6[status[1]] \
            + digit_5[status[2]] + digit_4[status[3]] + digit_3[status[4]] \
            + digit_2[status[5]] + digit_1[status[6]]
        return output<|MERGE_RESOLUTION|>--- conflicted
+++ resolved
@@ -93,7 +93,6 @@
     activated = False
 
     def __init__(self, address, baudrate=9600, terminator="\r", timeout=100, query_delay=0.05):
-        print("what?!")
         self.activated = True
         self.device = serial.Serial(address, baudrate=baudrate, timeout=timeout)
         self.device.flushInput()
@@ -278,19 +277,14 @@
 
         >>> laser.wavelength(1560.123)
         """
-<<<<<<< HEAD
+        if(self.activated == False):
+            raise Exception("Device is locked")
+
         if val is not None:
             self._set_var("WA", 4, val)
             return
         else:
             return self._set_var("WA", 4, val)
-=======
-
-        if(self.activated == False):
-            raise Exception("Device is locked")
-
-        return self._set_var("WA", 4, val)
->>>>>>> 8eb3c9e8
 
     def frequency(self, val=None):
         """
@@ -314,19 +308,14 @@
         183.92175
         >>> laser.frequency(192.0000)
         """
-
-<<<<<<< HEAD
+        if(self.activated == False):
+            raise Exception("Device is locked")
+
         if val is not None:
             self._set_var("FQ", 5, val)
             return
         else:
             return self._set_var("FQ", 5, val)
-=======
-        if(self.activated == False):
-            raise Exception("Device is locked")
-
-        return self._set_var("FQ", 5, val)
->>>>>>> 8eb3c9e8
 
     def power_mW(self, val=None):
         """
@@ -422,6 +411,8 @@
         >>> laser.power_dBm(3)
         -040.000 # Bug returns the last set power
         """
+        if(self.activated == False):
+            raise Exception("Device is locked")
 
         return self._set_var("AT", 2, val)
 
